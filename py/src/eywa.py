--- conflicted
+++ resolved
@@ -4,11 +4,7 @@
 __email__ = "r.gersak@gmail.com"
 __license__ = "MIT"
 __status__ = "Development"
-<<<<<<< HEAD
-__version__ = "0.0.4"
-=======
 __version__ = "0.0.5"
->>>>>>> f3c3b2be
 
 
 import time
